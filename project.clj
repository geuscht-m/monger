--- conflicted
+++ resolved
@@ -1,19 +1,11 @@
-<<<<<<< HEAD
 (defproject com.novemberain/monger "3.1.0-SNAPSHOT"
-=======
-(defproject com.novemberain/monger "3.0.3-SNAPSHOT"
->>>>>>> 114630f7
   :description "Monger is a Clojure MongoDB client for a more civilized age: friendly, flexible and with batteries included"
   :url "http://clojuremongodb.info"
   :min-lein-version "2.5.1"
   :license {:name "Eclipse Public License"
             :url "http://www.eclipse.org/legal/epl-v10.html"}
   :dependencies [[org.clojure/clojure        "1.7.0"]
-<<<<<<< HEAD
-                 [org.mongodb/mongodb-driver "3.0.4"]
-=======
                  [org.mongodb/mongodb-driver "3.2.0"]
->>>>>>> 114630f7
                  [clojurewerkz/support       "1.1.0"]]
   :test-selectors {:default     (fn [m]
                                   (and (not (:performance m))
