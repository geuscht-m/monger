--- conflicted
+++ resolved
@@ -1,5 +1,12 @@
-<<<<<<< HEAD
-## Changes between 3.0.0 and 3.1.0
+## Changes between 3.0.x and 3.1.0
+
+### MongoDB Java Driver Update
+
+MongoDB Java driver dependency has been updated to `3.2.0`.
+
+### Cursor Hinting Option Fix
+
+Contributed by Stijn Opheide.
 
 ### Improved DBObject to Clojure Map conversion performance
 
@@ -9,20 +16,6 @@
 at [monger.test.stress-test](https://github.com/michaelklishin/monger/blob/master/test/monger/test/stress_test.clj).
 
 Contributed by Juho Teperi.
-=======
-## Changes between 3.0.1 and 3.0.2
-
-### MongoDB Java Driver Update
-
-MongoDB Java driver dependency has been updated to `3.2.0`.
-
-### Cursor Hinting Option Fix
-
-Contributed by Stijn Opheide.
-
-
-## Changes between 3.0.0 and 3.0.1
->>>>>>> 114630f7
 
 ### Authencation Function No Longer Ignores Credentials
 
@@ -30,15 +23,7 @@
 
 Contributed by Artem Chistyakov.
 
-### MongoDB Java Driver Update
-
-MongoDB Java driver dependency has been updated to `3.0.4`.
-
-
-<<<<<<< HEAD
-
-=======
->>>>>>> 114630f7
+
 ## Changes between 2.1.0 and 3.0.0
 
 Monger 3.0 is based on the [MongoDB Java driver 3.0](https://www.mongodb.com/blog/post/introducing-30-java-driver)
