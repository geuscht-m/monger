;; This source code is dual-licensed under the Apache License, version
;; 2.0, and the Eclipse Public License, version 1.0.
;;
;; The APL v2.0:
;;
;; ----------------------------------------------------------------------------------
;; Copyright (c) 2011-2015 Michael S. Klishin, Alex Petrov, and the ClojureWerkz Team
;; Copyright (c) 2012 Toby Hede
;; Copyright (c) 2012 Baishampayan Ghose
;;
;; Licensed under the Apache License, Version 2.0 (the "License");
;; you may not use this file except in compliance with the License.
;; You may obtain a copy of the License at
;;
;;     http://www.apache.org/licenses/LICENSE-2.0
;;
;; Unless required by applicable law or agreed to in writing, software
;; distributed under the License is distributed on an "AS IS" BASIS,
;; WITHOUT WARRANTIES OR CONDITIONS OF ANY KIND, either express or implied.
;; See the License for the specific language governing permissions and
;; limitations under the License.
;; ----------------------------------------------------------------------------------
;;
;; The EPL v1.0:
;;
;; ----------------------------------------------------------------------------------
;; Copyright (c) 2011-2015 Michael S. Klishin, Alex Petrov, and the ClojureWerkz Team.
;; Copyright (c) 2012 Toby Hede
;; Copyright (c) 2012 Baishampayan Ghose
;;
;; All rights reserved.
;;
;; This program and the accompanying materials are made available under the terms of
;; the Eclipse Public License Version 1.0,
;; which accompanies this distribution and is available at
;; http://www.eclipse.org/legal/epl-v10.html.
;; ----------------------------------------------------------------------------------

(ns monger.collection
  "Provides key functionality for interaction with MongoDB: inserting, querying, updating and deleting documents, performing Aggregation Framework
   queries, creating and dropping indexes, creating collections and more.

   For more advanced read queries, see monger.query.

   Related documentation guides:

   * http://clojuremongodb.info/articles/getting_started.html
   * http://clojuremongodb.info/articles/inserting.html
   * http://clojuremongodb.info/articles/querying.html
   * http://clojuremongodb.info/articles/updating.html
   * http://clojuremongodb.info/articles/deleting.html
   * http://clojuremongodb.info/articles/aggregation.html"
  (:refer-clojure :exclude [find remove count drop distinct empty? update])
  (:import [com.mongodb Mongo DB DBCollection WriteResult DBObject WriteConcern
            DBCursor MapReduceCommand MapReduceCommand$OutputType AggregationOutput
            AggregationOptions AggregationOptions$OutputMode]
           [java.util List Map]
           [java.util.concurrent TimeUnit]
           [clojure.lang IPersistentMap ISeq]
           org.bson.types.ObjectId)
  (:require [monger.core :as mc]
            [monger.result :as mres]
            [monger.conversion :refer :all]
            [monger.constraints :refer :all]))


;;
;; API
;;

;;
;; monger.collection/insert
;;

(defn ^WriteResult insert
  "Saves document to collection and returns a write result monger.result/acknowledged?
   and related functions operate on. You can optionally specify a WriteConcern.

   In case you need the exact inserted document returned, with the :_id key generated,
   use monger.collection/insert-and-return instead."
  ([^DB db ^String coll document]
     (.insert (.getCollection db (name coll))
              (to-db-object document)
              ^WriteConcern mc/*mongodb-write-concern*))
  ([^DB db ^String coll document ^WriteConcern concern]
     (.insert (.getCollection db (name coll))
              (to-db-object document)
              concern)))


(defn ^clojure.lang.IPersistentMap insert-and-return
  "Like monger.collection/insert but returns the inserted document as a persistent Clojure map.

  If the :_id key wasn't set on the document, it will be generated and merged into the returned
  map."
  ([^DB db ^String coll document]
     (insert-and-return db coll document ^WriteConcern mc/*mongodb-write-concern*))
  ([^DB db ^String coll document ^WriteConcern concern]
     ;; MongoDB Java driver will generate the _id and set it but it
     ;; tries to mutate the inserted DBObject and it does not work
     ;; very well in our case, because that DBObject is short lived
     ;; and produced from the Clojure map we are passing in. Plus,
     ;; this approach is very awkward with immutable data structures
     ;; being the default. MK.
     (let [doc (merge {:_id (ObjectId.)} document)]
       (insert db coll doc concern)
       doc)))


(defn ^WriteResult insert-batch
  "Saves documents do collection. You can optionally specify WriteConcern as a third argument."
  ([^DB db ^String coll ^List documents]
     (.insert (.getCollection db (name coll))
              ^List (to-db-object documents)
              ^WriteConcern mc/*mongodb-write-concern*))
  ([^DB db ^String coll ^List documents ^WriteConcern concern]
     (.insert (.getCollection db (name coll))
              ^List (to-db-object documents)
              concern)))

;;
;; monger.collection/find
;;

(defn ^DBCursor find
  "Queries for objects in this collection.
   This function returns DBCursor, which allows you to iterate over DBObjects.
   If you want to manipulate clojure sequences maps, use find-maps."
  ([^DB db ^String coll]
     (.find (.getCollection db (name coll))))
  ([^DB db ^String coll ^Map ref]
     (.find (.getCollection db (name coll))
            (to-db-object ref)))
  ([^DB db ^String coll ^Map ref fields]
     (.find (.getCollection db (name coll))
            (to-db-object ref)
            (as-field-selector fields))))

(defn find-maps
  "Queries for objects in this collection.
   This function returns clojure Seq of Maps.
   If you want to work directly with DBObject, use find."
  ([^DB db ^String coll]
     (with-open [dbc (find db coll)]
       (map (fn [x] (from-db-object x true)) dbc)))
  ([^DB db ^String coll ^Map ref]
     (with-open [dbc (find db coll ref)]
       (map (fn [x] (from-db-object x true)) dbc)))
  ([^DB db ^String coll ^Map ref fields]
     (with-open [dbc (find db coll ref fields)]
       (map (fn [x] (from-db-object x true)) dbc))))

(defn find-seq
  "Queries for objects in this collection, returns ISeq of DBObjects."
  ([^DB db ^String coll]
     (with-open [dbc (find db coll)]
       (seq dbc)))
  ([^DB db ^String coll ^Map ref]
     (with-open [dbc (find db coll ref)]
       (seq dbc)))
  ([^DB db ^String coll ^Map ref fields]
     (with-open [dbc (find db coll ref fields)]
       (seq dbc))))

;;
;; monger.collection/find-one
;;

(defn ^DBObject find-one
  "Returns a single DBObject from this collection matching the query."
  ([^DB db ^String coll ^Map ref]
     (.findOne (.getCollection db (name coll))
               (to-db-object ref)))
  ([^DB db ^String coll ^Map ref fields]
     (.findOne (.getCollection db (name coll))
               (to-db-object ref)
               ^DBObject (as-field-selector fields))))

(defn ^IPersistentMap find-one-as-map
  "Returns a single object converted to Map from this collection matching the query."
  ([^DB db ^String coll ^Map ref]
     (from-db-object ^DBObject (find-one db coll ref) true))
  ([^DB db ^String coll ^Map ref fields]
     (from-db-object ^DBObject (find-one db coll ref fields) true))
  ([^DB db ^String coll ^Map ref fields keywordize]
     (from-db-object ^DBObject (find-one db coll ref fields) keywordize)))


;;
;; monger.collection/find-and-modify
;;

(defn ^IPersistentMap find-and-modify
  "Atomically modify a document (at most one) and return it."
  ([^DB db ^String coll ^Map conditions ^Map document {:keys [fields sort remove return-new upsert keywordize] :or
                                                       {fields nil
                                                        sort nil
                                                        remove false
                                                        return-new false
                                                        upsert false
                                                        keywordize true}}]
     (let [coll (.getCollection db (name coll))
           maybe-fields (when fields (as-field-selector fields))
           maybe-sort (when sort (to-db-object sort))]
       (from-db-object
        ^DBObject (.findAndModify ^DBCollection coll (to-db-object conditions) maybe-fields maybe-sort remove
                                  (to-db-object document) return-new upsert) keywordize))))

;;
;; monger.collection/find-by-id
;;

(defn ^DBObject find-by-id
  "Returns a single object with matching _id field."
  ([^DB db ^String coll id]
     (check-not-nil! id "id must not be nil")
     (find-one db coll {:_id id}))
  ([^DB db ^String coll id fields]
     (check-not-nil! id "id must not be nil")
     (find-one db coll {:_id id} fields)))

(defn ^IPersistentMap find-map-by-id
  "Returns a single object, converted to map with matching _id field."
  ([^DB db ^String coll id]
     (check-not-nil! id "id must not be nil")
     (from-db-object ^DBObject (find-one-as-map db coll {:_id id}) true))
  ([^DB db ^String coll id fields]
     (check-not-nil! id "id must not be nil")
     (from-db-object ^DBObject (find-one-as-map db coll {:_id id} fields) true))
  ([^DB db ^String coll id fields keywordize]
     (check-not-nil! id "id must not be nil")
     (from-db-object ^DBObject (find-one-as-map db coll {:_id id} fields) keywordize)))

;;
;; monger.collection/count
;;

(defn count
  "Returns the number of documents in this collection.

  Takes optional conditions as an argument."
  (^long [^DB db ^String coll]
         (.count (.getCollection db (name coll))))
  (^long [^DB db ^String coll ^Map conditions]
         (.count (.getCollection db (name coll)) (to-db-object conditions))))

(defn any?
  "Whether the collection has any items at all, or items matching query."
  ([^DB db ^String coll]
     (> (count db coll) 0))
  ([^DB db ^String coll ^Map conditions]
     (> (count db coll conditions) 0)))


(defn empty?
  "Whether the collection is empty."
  [^DB db ^String coll]
  (= (count db coll {}) 0))

;; monger.collection/update

(defn ^WriteResult update
  "Performs an update operation.

  Please note that update is potentially destructive operation. It updates document with the given set
  emptying the fields not mentioned in the new document. In order to only change certain fields, use
  \"$set\".

  You can use all the MongoDB modifier operations ($inc, $set, $unset, $push, $pushAll, $addToSet, $pop, $pull
  $pullAll, $rename, $bit) here as well.

  It also takes options, such as :upsert and :multi.
  By default :upsert and :multi are false."
  ([^DB db ^String coll ^Map conditions ^Map document]
     (update db coll conditions document {}))
  ([^DB db ^String coll ^Map conditions ^Map document {:keys [upsert multi write-concern]
                                                       :or {upsert false
                                                            multi false
                                                            write-concern mc/*mongodb-write-concern*}}]
     (.update (.getCollection db (name coll))
              (to-db-object conditions)
              (to-db-object document)
              upsert
              multi
              write-concern)))

(defn ^WriteResult upsert
  "Performs an upsert.

   This is a convenience function that delegates to monger.collection/update and
   sets :upsert to true.

   See monger.collection/update documentation"
  ([^DB db ^String coll ^Map conditions ^Map document]
     (upsert db coll conditions document {}))
  ([^DB db ^String coll ^Map conditions ^Map document {:keys [multi write-concern]
                                                       :or {multi false
                                                            write-concern mc/*mongodb-write-concern*}}]
     (update db coll conditions document {:multi multi :write-concern write-concern :upsert true})))

(defn ^WriteResult update-by-id
  "Update a document with given id"
  ([^DB db ^String coll id ^Map document]
     (update-by-id db coll id document {}))
  ([^DB db ^String coll id ^Map document {:keys [upsert write-concern]
                                          :or {upsert false
                                               write-concern mc/*mongodb-write-concern*}}]
     (check-not-nil! id "id must not be nil")
     (.update (.getCollection db (name coll))
              (to-db-object {:_id id})
              (to-db-object document)
              upsert
              false
              write-concern)))

(defn ^WriteResult update-by-ids
  "Update documents by given ids"
  ([^DB db ^String coll ids ^Map document]
     (update-by-ids db coll ids document {}))
  ([^DB db ^String coll ids ^Map document {:keys [upsert write-concern]
                                           :or {upsert false
                                                write-concern mc/*mongodb-write-concern*}}]
     (check-not-nil! (seq ids) "ids must not be nil or empty")
     (.update (.getCollection db (name coll))
              (to-db-object {:_id {"$in" ids}})
              (to-db-object document)
              upsert
              true
              write-concern)))


;; monger.collection/save

(defn ^WriteResult save
  "Saves an object to the given collection (does insert or update based on the object _id).

   If the object is not present in the database, insert operation will be performed.
   If the object is already in the database, it will be updated.

   This function returns write result. If you want to get the exact persisted document back,
   use `save-and-return`."
  ([^DB db ^String coll ^Map document]
     (.save (.getCollection db (name coll))
            (to-db-object document)
            mc/*mongodb-write-concern*))
  ([^DB db ^String coll ^Map document ^WriteConcern write-concern]
     (.save (.getCollection db (name coll))
            (to-db-object document)
            write-concern)))

(defn ^clojure.lang.IPersistentMap save-and-return
  "Saves an object to the given collection (does insert or update based on the object _id).

   If the object is not present in the database, insert operation will be performed.
   If the object is already in the database, it will be updated.

   This function returns the exact persisted document back, including the `:_id` key in
   case of an insert.

   If you want to get write result back, use `save`."
  ([^DB db ^String coll ^Map document]
     (save-and-return db coll document ^WriteConcern mc/*mongodb-write-concern*))
  ([^DB db ^String coll ^Map document ^WriteConcern write-concern]
     ;; see the comment in insert-and-return. Here we additionally need to make sure to not scrap the :_id key if
     ;; it is already present. MK.
     (let [doc (merge {:_id (ObjectId.)} document)]
       (save db coll doc write-concern)
       doc)))


;; monger.collection/remove

(defn ^WriteResult remove
  "Removes objects from the database."
  ([^DB db ^String coll]
     (.remove (.getCollection db (name coll)) (to-db-object {})))
  ([^DB db ^String coll ^Map conditions]
     (.remove (.getCollection db (name coll)) (to-db-object conditions))))


(defn ^WriteResult remove-by-id
  "Removes a single document with given id"
  [^DB db ^String coll id]
  (check-not-nil! id "id must not be nil")
  (let [coll (.getCollection db (name coll))]
    (.remove coll (to-db-object {:_id id}))))

(defn purge-many
  "Purges (removes all documents from) multiple collections. Intended
   to be used in test environments."
  [^DB db xs]
  (doseq [coll xs]
    (remove db coll)))

;;
;; monger.collection/create-index
;;

(defn create-index
  "Forces creation of index on a set of fields, if one does not already exists."
  ([^DB db ^String coll ^Map keys]
     (.createIndex (.getCollection db (name coll)) (as-field-selector keys)))
  ([^DB db ^String coll ^Map keys ^Map options]
     (.createIndex (.getCollection db (name coll))
                   (as-field-selector keys)
                   (to-db-object options))))


;;
;; monger.collection/ensure-index
;;

(defn ensure-index
  "Creates an index on a set of fields, if one does not already exist.
   This operation is inexpensive in the case when an index already exists.

   Options are:

   :unique (boolean) to create a unique index
   :name (string) to specify a custom index name and not rely on the generated one"
  ([^DB db ^String coll ^Map keys]
     (.createIndex (.getCollection db (name coll)) (as-field-selector keys)))
  ([^DB db ^String coll ^Map keys ^Map options]
     (.createIndex (.getCollection db (name coll))
                   (as-field-selector keys)
                   (to-db-object options)))
  ([^DB db ^String coll ^Map keys ^String index-name unique?]
     (.createIndex (.getCollection db (name coll))
                   (as-field-selector keys)
                   index-name
                   unique?)))


;;
;; monger.collection/indexes-on
;;

(defn indexes-on
  "Return a list of the indexes for this collection."
  [^DB db ^String coll]
  (from-db-object (.getIndexInfo (.getCollection db (name coll))) true))


;;
;; monger.collection/drop-index
;;

(defn drop-index
  "Drops an index from this collection."
  [^DB db ^String coll idx]
  (.dropIndex (.getCollection db (name coll)) (if (string? idx)
                                                idx
                                                (to-db-object idx))))

(defn drop-indexes
  "Drops all indixes from this collection."
  [^DB db ^String coll]
  (.dropIndexes (.getCollection db (name coll))))


;;
;; monger.collection/exists?, /create, /drop, /rename
;;


(defn exists?
  "Checks weather collection with certain name exists."
  ([^DB db ^String coll]
     (.collectionExists db coll)))

(defn create
  "Creates a collection with a given name and options.

   Options are:

   :capped (pass true to create a capped collection)
   :max (number of documents)
   :size (max allowed size of the collection, in bytes)"
  [^DB db ^String coll ^Map options]
  (.createCollection db coll (to-db-object options)))

(defn drop
  "Deletes collection from database."
  [^DB db ^String coll]
  (.drop (.getCollection db (name coll))))

(defn rename
  "Renames collection."
  ([^DB db ^String from, ^String to]
     (.rename (.getCollection db from) to))
  ([^DB db ^String from ^String to drop-target?]
     (.rename (.getCollection db from) to drop-target?)))

;;
;; Map/Reduce
;;

(defn map-reduce
  "Performs a map reduce operation"
  ([^DB db ^String coll ^String js-mapper ^String js-reducer ^String output ^Map query]
     (let [coll (.getCollection db (name coll))]
       (.mapReduce coll js-mapper js-reducer output (to-db-object query))))
  ([^DB db ^String coll ^String js-mapper ^String js-reducer ^String output ^MapReduceCommand$OutputType output-type ^Map query]
     (let [coll (.getCollection db (name coll))]
       (.mapReduce coll js-mapper js-reducer output output-type (to-db-object query)))))


;;
;; monger.collection/distinct
;;

(defn distinct
  "Finds distinct values for a key"
  ([^DB db ^String coll ^String key]
     (.distinct (.getCollection db (name coll)) ^String (to-db-object key)))
  ([^DB db ^String coll ^String key ^Map query]
     (.distinct (.getCollection db (name coll)) ^String (to-db-object key) (to-db-object query))))


;;
;; Aggregation
;;

(defn- build-aggregation-options [{:keys [^Boolean allow-disk-use cursor ^Long max-time]}]
  (cond-> (AggregationOptions/builder)
     allow-disk-use       (.allowDiskUse allow-disk-use)
     cursor               (.outputMode AggregationOptions$OutputMode/CURSOR)
     max-time             (.maxTime max-time TimeUnit/MILLISECONDS)
     (:batch-size cursor) (.batchSize (int (:batch-size cursor)))
     true                 .build))

(defn aggregate
  "Executes an aggregation query. MongoDB 2.2+ only.
   Accepts the options :allow-disk-use and :cursor (a map with the :batch-size
   key), as described in the MongoDB manual. Additionally, the :max-time option
  is supported, for specifying a limit on the execution time of the query in
  milliseconds.

  See http://docs.mongodb.org/manual/applications/aggregation/ to learn more."
<<<<<<< HEAD
  ([^DB db ^String coll stages]
     (aggregate db coll stages {}))
  ([^DB db ^String coll stages opts]
     (let [res (mc/command db (merge {:aggregate coll :pipeline stages} opts))]
       ;; this is what DBCollection#distinct does. Turning a blind's eye!
       (.throwOnError res)
       (map #(from-db-object % true) (.get res "result")))))
=======
  [^DB db ^String coll stages & opts]
  (let [coll (.getCollection db coll)
        agg-opts (build-aggregation-options opts)
        pipe (java.util.ArrayList. (to-db-object stages))
        res (.aggregate coll pipe agg-opts)]
    (map #(from-db-object % true) (iterator-seq res))))
>>>>>>> f0946acd

(defn explain-aggregate
  "Returns the explain plan for an aggregation query. MongoDB 2.2+ only.

  See http://docs.mongodb.org/manual/applications/aggregation/ to learn more."
  [^DB db ^String coll stages & opts]
  (let [coll (.getCollection db coll)
        agg-opts (build-aggregation-options opts)
        pipe (java.util.ArrayList. (to-db-object stages))
        res (.explainAggregate coll pipe agg-opts)]
    (from-db-object res true)))
;;
;; Misc
;;

(def ^{:const true}
  system-collection-pattern #"^(system|fs)")

(defn system-collection?
  "Evaluates to true if the given collection name refers to a system collection. System collections
   are prefixed with system. or fs. (default GridFS collection prefix)"
  [^String coll]
  (re-find system-collection-pattern coll))<|MERGE_RESOLUTION|>--- conflicted
+++ resolved
@@ -537,22 +537,12 @@
   milliseconds.
 
   See http://docs.mongodb.org/manual/applications/aggregation/ to learn more."
-<<<<<<< HEAD
-  ([^DB db ^String coll stages]
-     (aggregate db coll stages {}))
-  ([^DB db ^String coll stages opts]
-     (let [res (mc/command db (merge {:aggregate coll :pipeline stages} opts))]
-       ;; this is what DBCollection#distinct does. Turning a blind's eye!
-       (.throwOnError res)
-       (map #(from-db-object % true) (.get res "result")))))
-=======
   [^DB db ^String coll stages & opts]
   (let [coll (.getCollection db coll)
         agg-opts (build-aggregation-options opts)
         pipe (java.util.ArrayList. (to-db-object stages))
         res (.aggregate coll pipe agg-opts)]
     (map #(from-db-object % true) (iterator-seq res))))
->>>>>>> f0946acd
 
 (defn explain-aggregate
   "Returns the explain plan for an aggregation query. MongoDB 2.2+ only.
